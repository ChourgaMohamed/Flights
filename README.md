--- conflicted
+++ resolved
@@ -80,42 +80,5 @@
 
 ## Dashboard
 
-<<<<<<< HEAD
-- **`airports.csv`**: Contains airport data (including location and timezone).
-- **`flights_database.db`**: SQLite database containing flight records.
-=======
-
-
-Part 4: Data Wrangling
-
-In this section, we performed extensive data wrangling to ensure the dataset is clean, consistent, and useful for analysis. The following tasks were completed:
-	•	Handling Missing Values: Checked for missing data in the flights table and resolved inconsistencies.
-	•	Duplicate Removal: Identified and removed duplicate flights while ensuring no critical data was lost.
-	•	Datetime Conversion: Transformed scheduled and actual departure/arrival times into datetime objects for better analysis.
-	•	Flight Consistency Checks: Verified that air_time, dep_time, and sched_dep_time align correctly to prevent inconsistencies.
-	•	Local Arrival Time Calculation: Added a new column that computes local arrival times considering airport time zone differences.
-	•	Flight & Aircraft Type Insights: Explored different aircraft manufacturers and analyzed their role in flights departing from NYC.
-	•	Weather & Delay Considerations: Conducted an initial investigation into how weather may impact flight delays.
-
-Part 5: Interactive Dashboard (Streamlit)
-
-We developed an interactive NYC Flight Statistics Dashboard using streamlit, allowing users to explore flight statistics dynamically.
-
-Key Features:
-	1.	General Statistics
-	•	Provides a numerical summary of all flights departing from NYC.
-	•	Displays a histogram of air time for better flight duration insights.
-	2.	Flight Analysis
-	•	Users can select departure and arrival airports to analyze specific routes.
-	•	Shows details like flight number, airline, departure/arrival times.
-	•	Includes a flight duration distribution graph for selected routes.
-	3.	Delay Analysis
-	•	Offers insights into departure delays across different flights.
-	•	Displays a histogram of delay times for a better understanding of patterns.
-	4.	Weather Impact Analysis (New)
-	•	Investigates the relationship between weather conditions and flight delays.
-	•	Helps identify how factors like wind speed and visibility affect flight performance.
-=======
 To visualize the dashboard you follow the step 4 above and the final interactive dashboard is prompted in an external internet
-application. The dashboard has interesting features that you can have a look at so feel free to navigate through it.
->>>>>>> b6cd06aa
+application. The dashboard has interesting features that you can have a look at so feel free to navigate through it.