--- conflicted
+++ resolved
@@ -1,32 +1,12 @@
 import streamlit as st
-import pandas as pd
 from part3 import flight_statistics, flight_analysis
 from db import get_db_connection
 import pandas as pd
 import plotly.graph_objects as go
 from flights_project import utils 
 
-# Establish a database connection
 db_conn = get_db_connection()
 
-<<<<<<< HEAD
-st.title("Flight Statistics")
-st.subheader("General Flight Statistics")
-
-# Display total flights as a metric
-total_flights = flight_statistics.get_total_flights(conn=db_conn)
-st.metric("Total Flights", value=f"{total_flights:,}")
-
-# Get busiest airports and format as a DataFrame
-busiest_airports = flight_statistics.get_busiest_airports(conn=db_conn)
-busiest_airports["Flights"] = busiest_airports["Flights"].apply(lambda x: f"{x:,}")  # Format with commas
-
-st.subheader("Busiest Airports")
-st.dataframe(busiest_airports.set_index("Airport"))  # Display as a clean table
-
-# Distance verification analysis
-st.subheader("Distance Verification Analysis")
-=======
 col1, col2 = st.columns([2, 3])
 total = flight_statistics.get_total_flights(conn=db_conn)
 busiest = flight_statistics.get_busiest_airports(conn=db_conn)
@@ -50,12 +30,11 @@
     st.plotly_chart(fig, use_container_width=True)
 
 st.subheader("Distance verification analysis")
->>>>>>> d7e309b6
 fig, text1, text2 = flight_analysis.verify_distance_computation(conn=db_conn)
 st.plotly_chart(fig)
 st.write(text1)
 st.write(text2)
-
+    
 st.sidebar.markdown('''
 ---
 Created by: M. Chourga, P. de Veer, L. Robbe, P. Martinez.
