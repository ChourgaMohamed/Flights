--- conflicted
+++ resolved
@@ -13,17 +13,10 @@
 from part3 import delays_analysis, manufacturers_analysis, flight_statistics
 from features import airline_comparison, heatmap_analysis
 
-<<<<<<< HEAD
-#Initialize (or reuse) a persistent database connection in session_state
-#if 'db_conn' not in st.session_state:
-#    st.session_state.db_conn = utils.open_connection()
-#db_conn = st.session_state.db_conn
-=======
 # Initialize (or reuse) a persistent database connection in session_state
 if 'db_conn' not in st.session_state:
     st.session_state.db_conn = utils.get_persistent_db_connection()
 db_conn = st.session_state.db_conn
->>>>>>> 520d7f25
 
 # Load airports data and create options for selectboxes
 airports_df = utils.load_airports_data()
